--- conflicted
+++ resolved
@@ -1,4 +1,4 @@
-﻿using CounterStrikeSharp.API;
+using CounterStrikeSharp.API;
 using CounterStrikeSharp.API.Core;
 using CounterStrikeSharp.API.Core.Attributes.Registration;
 using CounterStrikeSharp.API.Modules.Commands;
@@ -8,6 +8,7 @@
 using CounterStrikeSharp.API.Modules.Utils;
 using Nexd.MySQL;
 using System.Runtime.ExceptionServices;
+using static CounterStrikeSharp.API.Core.Listeners;
 
 namespace WeaponPaints;
 public class WeaponPaints : BasePlugin, IPluginConfig<WeaponPaintsConfig>
@@ -78,9 +79,6 @@
     {
         Config = config;
     }
-<<<<<<< HEAD
-    private void OnClientPutInServer(int playerSlot)
-=======
     // TODO: fix for map which change mp_t_default_melee
     /*private HookResult OnRoundPreStart(EventRoundPrestart @event, GameEventInfo info)
     {
@@ -116,8 +114,7 @@
         });
     }
 
-    private void OnClientAuthorized(int playerSlot, SteamID steamId)
->>>>>>> f7c914a2
+    private void OnClientPutInServer(int playerSlot)
     {
         int playerIndex = playerSlot + 1;
         Task.Run(async () =>
@@ -267,11 +264,11 @@
         Func<nint, nint> GetSkeletonInstance = VirtualFunction.Create<nint, nint>(node.Handle, 8);
         return new CSkeletonInstance(GetSkeletonInstance(node.Handle));
     }
-    private async Task GetWeaponPaintsFromDatabase(int playerSlot)
+    private async Task GetWeaponPaintsFromDatabase(int playerIndex)
     {
         try
         {
-            CCSPlayerController player = Utilities.GetPlayerFromSlot(playerSlot);
+            CCSPlayerController player = Utilities.GetPlayerFromIndex(playerIndex);
             if (player == null || !player.IsValid) return;
             var steamId = new SteamID(player.SteamID);
 
